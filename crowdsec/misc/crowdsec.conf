--- conflicted
+++ resolved
@@ -1,13 +1,7 @@
 ENABLED=true
-<<<<<<< HEAD
-API_URL=%CROWDSEC_API%
-API_KEY=%CROWDSEC_API_KEY%
-CACHE_EXPIRATION=%CROWDSEC_CACHE_EXPIRATION%
-=======
 API_URL={{ CROWDSEC_API }}
 API_KEY={{ CROWDSEC_API_KEY }}
-CACHE_EXPIRATION=1
->>>>>>> be2d3aaa
+CACHE_EXPIRATION={{ CROWDSEC_CACHE_EXPIRATION }}
 # bounce for all type of remediation that the bouncer can receive from the local API
 BOUNCING_ON_TYPE=ban
 # when the bouncer receive an unknown remediation, fallback to this remediation
