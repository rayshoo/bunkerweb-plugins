ENABLED=true
API_URL={{ CROWDSEC_API }}
API_KEY={{ CROWDSEC_API_KEY }}
CACHE_EXPIRATION=1
# bounce for all type of remediation that the bouncer can receive from the local API
<<<<<<< HEAD
BOUNCING_ON_TYPE=ban
# when the bouncer receive an unknown remediation, fallback to this remediation
=======
BOUNCING_ON_TYPE=all
>>>>>>> 8cc2e574
FALLBACK_REMEDIATION=ban
REQUEST_TIMEOUT={{ CROWDSEC_REQUEST_TIMEOUT }}
STREAM_REQUEST_TIMEOUT={{ CROWDSEC_STREAM_REQUEST_TIMEOUT }}
UPDATE_FREQUENCY={{ CROWDSEC_UPDATE_FREQUENCY }}
# live or stream
MODE={{ CROWDSEC_MODE }}
# exclude the bouncing on those location
EXCLUDE_LOCATION=
#those apply for "ban" action
# /!\ REDIRECT_LOCATION and RET_CODE can't be used together. REDIRECT_LOCATION take priority over RET_CODE
BAN_TEMPLATE_PATH=/var/lib/crowdsec/lua/templates/ban.html
REDIRECT_LOCATION=
RET_CODE=
#those apply for "captcha" action
#valid providers are recaptcha, hcaptcha, turnstile
CAPTCHA_PROVIDER=
# Captcha Secret Key
SECRET_KEY=
# Captcha Site key
SITE_KEY=
CAPTCHA_TEMPLATE_PATH=/var/lib/crowdsec/lua/templates/captcha.html
CAPTCHA_EXPIRATION=3600<|MERGE_RESOLUTION|>--- conflicted
+++ resolved
@@ -3,12 +3,8 @@
 API_KEY={{ CROWDSEC_API_KEY }}
 CACHE_EXPIRATION=1
 # bounce for all type of remediation that the bouncer can receive from the local API
-<<<<<<< HEAD
 BOUNCING_ON_TYPE=ban
 # when the bouncer receive an unknown remediation, fallback to this remediation
-=======
-BOUNCING_ON_TYPE=all
->>>>>>> 8cc2e574
 FALLBACK_REMEDIATION=ban
 REQUEST_TIMEOUT={{ CROWDSEC_REQUEST_TIMEOUT }}
 STREAM_REQUEST_TIMEOUT={{ CROWDSEC_STREAM_REQUEST_TIMEOUT }}
